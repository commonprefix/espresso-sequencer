use super::endpoints::TimeWindowQueryData;
use crate::{network, Node, SeqTypes};
use async_trait::async_trait;
use hotshot::types::SystemContextHandle;
use hotshot_query_service::{
    availability::{AvailabilityDataSource, BlockId},
    data_source::{UpdateDataSource, VersionedDataSource},
    status::StatusDataSource,
    QueryResult,
};
use hotshot_types::light_client::StateSignature;

/// A data source with sequencer-specific functionality.
///
/// This trait extends the generic [`AvailabilityDataSource`] with some additional data needed to
/// provided sequencer-specific endpoints.
#[async_trait]
pub(crate) trait SequencerDataSource:
    AvailabilityDataSource<SeqTypes>
    + StatusDataSource
    + UpdateDataSource<SeqTypes>
    + VersionedDataSource
    + Sized
{
    type Options;

    /// Instantiate a data source from command line options.
    async fn create(opt: Self::Options) -> anyhow::Result<Self>;

    /// Update sequencer-specific indices when a new block is added.
    ///
    /// `from_block` should be the height of the chain the last time `refresh_indices` was called.
    /// Any blocks in the data sources with number `from_block` or greater will be incorporated into
    /// sequencer-specific data structures.
    async fn refresh_indices(&mut self, from_block: usize) -> anyhow::Result<()>;

    /// Retrieve a list of blocks whose timestamps fall within the window [start, end).
    async fn window(&self, start: u64, end: u64) -> QueryResult<TimeWindowQueryData>;

    /// Retrieve a list of blocks starting from `from` with timestamps less than `end`.
    async fn window_from<ID>(&self, from: ID, end: u64) -> QueryResult<TimeWindowQueryData>
    where
        ID: Into<BlockId<SeqTypes>> + Send + Sync;
}

pub(crate) trait SubmitDataSource<N: network::Type> {
    fn handle(&self) -> &SystemContextHandle<SeqTypes, Node<N>>;
}

<<<<<<< HEAD
pub(super) trait StateSignatureDataSource {
    fn get_signature(&self, block_height: u64) -> anyhow::Result<StateSignature>;
=======
#[cfg(test)]
pub(crate) mod testing {
    use super::super::Options;
    use super::*;

    #[async_trait]
    pub(crate) trait TestableSequencerDataSource: SequencerDataSource {
        type Storage;

        async fn create_storage() -> Self::Storage;
        fn options(storage: &Self::Storage, opt: Options) -> Options;
    }
>>>>>>> b8f86d7a
}<|MERGE_RESOLUTION|>--- conflicted
+++ resolved
@@ -47,10 +47,9 @@
     fn handle(&self) -> &SystemContextHandle<SeqTypes, Node<N>>;
 }
 
-<<<<<<< HEAD
 pub(super) trait StateSignatureDataSource {
     fn get_signature(&self, block_height: u64) -> anyhow::Result<StateSignature>;
-=======
+
 #[cfg(test)]
 pub(crate) mod testing {
     use super::super::Options;
@@ -63,5 +62,4 @@
         async fn create_storage() -> Self::Storage;
         fn options(storage: &Self::Storage, opt: Options) -> Options;
     }
->>>>>>> b8f86d7a
 }