--- conflicted
+++ resolved
@@ -1397,7 +1397,6 @@
 #[cfg(test)]
 mod test {
     use super::*;
-    use async_compatibility_layer::art::async_test;
     use async_compatibility_layer::logging::{setup_backtrace, setup_logging};
     use hotshot_types::vid::vid_scheme;
     use jf_vid::VidScheme;
@@ -1441,11 +1440,7 @@
         FeeAccountProof::prove(&tree, account2).unwrap();
     }
 
-<<<<<<< HEAD
-    #[async_test]
-=======
     #[async_std::test]
->>>>>>> c34c2fb7
     async fn test_validation_max_block_size() {
         setup_logging();
         setup_backtrace();
@@ -1460,13 +1455,7 @@
             base_fee: 0.into(),
             ..Default::default()
         });
-<<<<<<< HEAD
-
-        let validated_state = ValidatedState::genesis(&instance).0;
-        let parent = Leaf::genesis(&validated_state, &instance).await;
-=======
         let parent = Leaf::genesis(&instance.genesis_state, &instance).await;
->>>>>>> c34c2fb7
         let header = parent.block_header();
 
         // Validation fails because the proposed block exceeds the maximum block size.
@@ -1475,11 +1464,7 @@
         tracing::info!(%err, "task failed successfully");
     }
 
-<<<<<<< HEAD
-    #[async_test]
-=======
     #[async_std::test]
->>>>>>> c34c2fb7
     async fn test_validation_base_fee() {
         setup_logging();
         setup_backtrace();
@@ -1494,14 +1479,7 @@
             max_block_size: max_block_size.into(),
             ..Default::default()
         });
-<<<<<<< HEAD
-
-        let validated_state = ValidatedState::genesis(&instance).0;
-
-        let parent = Leaf::genesis(&validated_state, &instance).await;
-=======
         let parent = Leaf::genesis(&instance.genesis_state, &instance).await;
->>>>>>> c34c2fb7
         let header = parent.block_header();
 
         // Validation fails because the genesis fee (0) is too low.
