pub mod api;
mod block;
mod block2;
mod chain_variables;
pub mod context;
pub mod hotshot_commitment;
pub mod options;
pub mod state_signature;
use context::SequencerContext;
use url::Url;
mod l1_client;
pub mod persistence;
mod state;
pub mod transaction;
mod vm;

use ark_serialize::{CanonicalDeserialize, CanonicalSerialize, Compress, Validate};
use derivative::Derivative;
use hotshot::{
    traits::{
        election::static_committee::{GeneralStaticCommittee, StaticElectionConfig},
        implementations::{
            MemoryCommChannel, MemoryStorage, NetworkingMetricsValue, WebCommChannel,
            WebServerNetwork,
        },
        NodeImplementation,
    },
    types::{SignatureKey, SystemContextHandle},
    HotShotInitializer, Memberships, Networks, SystemContext,
};
use hotshot_orchestrator::client::{OrchestratorClient, ValidatorArgs};
use hotshot_signature_key::bn254::BLSPubKey;
use hotshot_types::{
    consensus::ConsensusMetricsValue,
    data::ViewNumber,
    traits::{
        metrics::Metrics,
        network::CommunicationChannel,
        node_implementation::{ChannelMaps, NodeType},
    },
    HotShotConfig, ValidatorConfig,
};

use jf_primitives::merkle_tree::{
    namespaced_merkle_tree::NamespacedMerkleTreeScheme, MerkleTreeScheme,
};
use persistence::SequencerPersistence;
use serde::{Deserialize, Serialize};
use snafu::Snafu;
use std::net::Ipv4Addr;
use std::time::Duration;
use std::{fmt::Debug, sync::Arc};
use std::{marker::PhantomData, net::IpAddr};
use typenum::U2;

pub use block::{Header, Payload};
pub use chain_variables::ChainVariables;
use jf_primitives::merkle_tree::{
    examples::{Sha3Digest, Sha3Node},
    namespaced_merkle_tree::NMT,
};
pub use l1_client::L1BlockInfo;
pub use options::Options;
pub use state::State;
pub use transaction::Transaction;
pub use vm::{Vm, VmId, VmTransaction};

// Supports 1K transactions
pub const MAX_NMT_DEPTH: usize = 10;

pub type TransactionNMT = NMT<Transaction, Sha3Digest, U2, VmId, Sha3Node>;
pub type NamespaceProofType = <TransactionNMT as NamespacedMerkleTreeScheme>::NamespaceProof;

/// Initialize the static variables for the sequencer
///
/// Calling it early on startup makes it easier to catch errors.
pub fn init_static() {
    lazy_static::initialize(&block::L1_CLIENT);
}

#[derive(Clone, Copy, Debug, PartialEq, Eq, Hash, Serialize, Deserialize)]
pub struct NMTRoot {
    #[serde(with = "nmt_root_serializer")]
    root: <TransactionNMT as MerkleTreeScheme>::NodeValue,
}

mod nmt_root_serializer {
    use serde::{Deserializer, Serializer};

    use super::*;

    pub fn serialize<A, S>(a: &A, s: S) -> Result<S::Ok, S::Error>
    where
        S: Serializer,
        A: CanonicalSerialize,
    {
        let mut bytes = vec![];
        a.serialize_with_mode(&mut bytes, ark_serialize::Compress::Yes)
            .map_err(serde::ser::Error::custom)?;
        s.serialize_bytes(&bytes)
    }

    pub fn deserialize<'de, D, A>(deserializer: D) -> Result<A, D::Error>
    where
        D: Deserializer<'de>,
        A: CanonicalDeserialize,
    {
        let s: Vec<u8> = serde::de::Deserialize::deserialize(deserializer)?;
        let a = A::deserialize_with_mode(s.as_slice(), Compress::Yes, Validate::Yes);
        a.map_err(serde::de::Error::custom)
    }
}

impl NMTRoot {
    pub fn root(&self) -> <TransactionNMT as MerkleTreeScheme>::NodeValue {
        self.root
    }
}

pub mod network {
    use super::*;

    pub trait Type: 'static {
        type DAChannel: CommunicationChannel<SeqTypes> + Debug;
        type QuorumChannel: CommunicationChannel<SeqTypes> + Debug;
    }

    #[derive(Clone, Copy, Debug, Default)]
    pub struct Web;

    impl Type for Web {
        type DAChannel = WebCommChannel<SeqTypes>;
        type QuorumChannel = WebCommChannel<SeqTypes>;
    }

    #[derive(Clone, Copy, Debug, Default)]
    pub struct Memory;

    impl Type for Memory {
        type DAChannel = MemoryCommChannel<SeqTypes>;
        type QuorumChannel = MemoryCommChannel<SeqTypes>;
    }
}

/// The Sequencer node is generic over the hotshot CommChannel.
#[derive(Derivative, Serialize, Deserialize)]
#[derivative(
    Copy(bound = ""),
    Debug(bound = ""),
    Default(bound = ""),
    PartialEq(bound = ""),
    Eq(bound = ""),
    Hash(bound = "")
)]
pub struct Node<N: network::Type>(PhantomData<fn(&N)>);

// Using derivative to derive Clone triggers the clippy lint
// https://rust-lang.github.io/rust-clippy/master/index.html#/incorrect_clone_impl_on_copy_type
impl<N: network::Type> Clone for Node<N> {
    fn clone(&self) -> Self {
        *self
    }
}

#[derive(
    Clone, Copy, Debug, Default, Hash, Eq, PartialEq, PartialOrd, Ord, Deserialize, Serialize,
)]
pub struct SeqTypes;

pub type Leaf = hotshot_types::data::Leaf<SeqTypes>;
pub type Storage = MemoryStorage<SeqTypes>;
pub type Event = hotshot::types::Event<SeqTypes>;

pub type PubKey = BLSPubKey;
pub type PrivKey = <PubKey as SignatureKey>::PrivateKey;

type ElectionConfig = StaticElectionConfig;

impl<N: network::Type> NodeImplementation<SeqTypes> for Node<N> {
    type Storage = Storage;
    type QuorumNetwork = N::QuorumChannel;
    type CommitteeNetwork = N::DAChannel;

    fn new_channel_maps(
        start_view: ViewNumber,
    ) -> (ChannelMaps<SeqTypes>, Option<ChannelMaps<SeqTypes>>) {
        (ChannelMaps::new(start_view), None)
    }
}

impl NodeType for SeqTypes {
    type Time = ViewNumber;
    type BlockHeader = Header;
    type BlockPayload = Payload;
    type SignatureKey = PubKey;
    type Transaction = Transaction;
    type ElectionConfigType = ElectionConfig;
    type StateType = State;
    type Membership = GeneralStaticCommittee<Self, PubKey>;
}

#[derive(Clone, Debug, Snafu, Deserialize, Serialize)]
pub enum Error {
    // TODO: Can we nest these errors in a `ValidationError` to group them?

    // Parent state commitment of block doesn't match current state commitment
    IncorrectParent,

    // New view number isn't strictly after current view
    IncorrectView,

    // Genesis block either has zero or more than one transaction
    GenesisWrongSize,

    // Genesis transaction not present in genesis block
    MissingGenesis,

    // Genesis transaction in non-genesis block
    UnexpectedGenesis,

    // Merkle tree error
    MerkleTreeError { error: String },

    BlockBuilding,
}

async fn init_hotshot<N: network::Type>(
    nodes_pub_keys: Vec<PubKey>,
    known_nodes_with_stake: Vec<<PubKey as SignatureKey>::StakeTableEntry>,
    node_id: usize,
    priv_key: PrivKey,
    networks: Networks<SeqTypes, Node<N>>,
    config: HotShotConfig<PubKey, ElectionConfig>,
    metrics: &dyn Metrics,
) -> SystemContextHandle<SeqTypes, Node<N>> {
    let membership = GeneralStaticCommittee::new(&nodes_pub_keys, known_nodes_with_stake.clone());
    let memberships = Memberships {
        quorum_membership: membership.clone(),
        da_membership: membership.clone(),
        vid_membership: membership.clone(),
        view_sync_membership: membership,
    };

    SystemContext::init(
        nodes_pub_keys[node_id],
        priv_key,
        node_id as u64,
        config,
        Storage::empty(),
        memberships,
        networks,
        HotShotInitializer::from_genesis().unwrap(),
        ConsensusMetricsValue::new(metrics),
    )
    .await
    .unwrap()
    .0
}

pub struct NetworkParams {
    pub da_server_url: Url,
    pub consensus_server_url: Url,
    pub orchestrator_url: Url,
    pub webserver_poll_interval: Duration,
}

pub async fn init_node(
    network_params: NetworkParams,
    metrics: &dyn Metrics,
<<<<<<< HEAD
    persistence: impl SequencerPersistence,
) -> anyhow::Result<SequencerContext<SeqTypes, Node<network::Web>>> {
=======
    persistence: &mut impl SequencerPersistence,
) -> anyhow::Result<(SystemContextHandle<SeqTypes, Node<network::Web>>, u64)> {
>>>>>>> ab77e94e
    // Orchestrator client
    let validator_args = ValidatorArgs {
        url: network_params.orchestrator_url,
        public_ip: None,
        network_config_file: None,
    };
    // This "public" IP only applies to libp2p network configurations, so we can supply any value here
    let public_ip = IpAddr::V4(Ipv4Addr::new(127, 0, 0, 1));
    let orchestrator_client = OrchestratorClient::new(validator_args, public_ip.to_string()).await;

    let mut config = match persistence.load_config().await? {
        Some(config) => {
            tracing::info!("loaded network config from storage, rejoining existing network");
            config
        }
        None => {
            tracing::info!("loading network config from orchestrator");
            let config = orchestrator_client.get_config(public_ip.to_string()).await;
            tracing::info!("loaded config, we are node {}", config.node_index);
            persistence.save_config(&config).await?;
            tracing::info!("waiting for orchestrated start");
            orchestrator_client
                .wait_for_all_nodes_ready(config.node_index)
                .await;
            config
        }
    };
    let node_index = config.node_index;

    // Generate public keys and this node's private keys.
    //
    // These are deterministic keys suitable *only* for testing and demo purposes.
    config.config.my_own_validator_config =
        ValidatorConfig::<PubKey>::generated_from_seed_indexed(config.seed, node_index, 1);
    let priv_key = config.config.my_own_validator_config.private_key.clone();
    let num_nodes = config.config.total_nodes.get();
    let pub_keys = (0..num_nodes)
        .map(|i| PubKey::generated_from_seed_indexed(config.seed, i as u64).0)
        .collect::<Vec<_>>();
    let known_nodes_with_stake: Vec<<PubKey as SignatureKey>::StakeTableEntry> = (0..num_nodes)
        .map(|id| pub_keys[id].get_stake_table_entry(1u64))
        .collect();
    let state_key_pair = config.config.my_own_validator_config.state_key_pair.clone();

    // Initialize networking.
    let networks = Networks {
        da_network: WebCommChannel::new(Arc::new(WebServerNetwork::create(
            network_params.da_server_url,
            network_params.webserver_poll_interval,
            pub_keys[node_index as usize],
            true,
        ))),
        quorum_network: WebCommChannel::new(Arc::new(WebServerNetwork::create(
            network_params.consensus_server_url,
            network_params.webserver_poll_interval,
            pub_keys[node_index as usize],
            false,
        ))),
        _pd: Default::default(),
    };

    // The web server network doesn't have any metrics. By creating and dropping a
    // `NetworkingMetricsValue`, we ensure the networking metrics are created, but just not
    // populated, so that monitoring software built to work with network-related metrics doesn't
    // crash horribly just because we're not using the P2P network yet.
    let _ = NetworkingMetricsValue::new(metrics);

    Ok(SequencerContext::new(
        init_hotshot(
            pub_keys.clone(),
            known_nodes_with_stake.clone(),
            node_index as usize,
            priv_key,
            networks,
            config.config,
            metrics,
        )
        .await,
        node_index,
        state_key_pair,
    ))
}

#[cfg(any(test, feature = "testing"))]
pub mod testing {
    use super::*;
    use async_compatibility_layer::logging::{setup_backtrace, setup_logging};
    use commit::Committable;
    use futures::{Stream, StreamExt};
    use hotshot::traits::{
        implementations::{MasterMap, MemoryNetwork},
        BlockPayload,
    };
    use hotshot::types::EventType::Decide;
    use hotshot_types::{
        light_client::StateKeyPair, traits::metrics::NoMetrics, ExecutionType, ValidatorConfig,
    };
    use std::time::Duration;

    pub async fn init_hotshot_handles() -> Vec<SystemContextHandle<SeqTypes, Node<network::Memory>>>
    {
        init_hotshot_handles_with_metrics(&NoMetrics).await
    }

    pub async fn init_hotshot_handles_with_metrics(
        metrics: &dyn Metrics,
    ) -> Vec<SystemContextHandle<SeqTypes, Node<network::Memory>>> {
        setup_logging();
        setup_backtrace();

        let num_nodes = 5;

        // Generate keys for the nodes.
        let priv_keys = (0..num_nodes)
            .map(|_| PrivKey::generate())
            .collect::<Vec<_>>();
        let pub_keys = priv_keys
            .iter()
            .map(PubKey::from_private)
            .collect::<Vec<_>>();
        let known_nodes_with_stake: Vec<<PubKey as SignatureKey>::StakeTableEntry> = (0..num_nodes)
            .map(|id| pub_keys[id].get_stake_table_entry(1u64))
            .collect();

        let mut handles = vec![];

        let master_map = MasterMap::new();

        let config: HotShotConfig<_, _> = HotShotConfig {
            execution_type: ExecutionType::Continuous,
            total_nodes: num_nodes.try_into().unwrap(),
            min_transactions: 1,
            max_transactions: 10000.try_into().unwrap(),
            known_nodes_with_stake: known_nodes_with_stake.clone(),
            next_view_timeout: Duration::from_secs(60).as_millis() as u64,
            timeout_ratio: (10, 11),
            round_start_delay: Duration::from_millis(1).as_millis() as u64,
            start_delay: Duration::from_millis(1).as_millis() as u64,
            num_bootstrap: 1usize,
            propose_min_round_time: Duration::from_secs(1),
            propose_max_round_time: Duration::from_secs(1),
            election_config: None,
            da_committee_size: num_nodes,
            my_own_validator_config: Default::default(),
        };

        // Create HotShot instances.
        for node_id in 0..num_nodes {
            let metrics = if node_id == 0 { metrics } else { &NoMetrics };

            let mut config = config.clone();
            config.my_own_validator_config = ValidatorConfig {
                public_key: pub_keys[node_id],
                private_key: priv_keys[node_id].clone(),
                stake_value: known_nodes_with_stake[node_id].stake_amount.as_u64(),
                state_key_pair: StateKeyPair::generate(),
            };

            let network = Arc::new(MemoryNetwork::new(
                pub_keys[node_id],
                NetworkingMetricsValue::new(metrics),
                master_map.clone(),
                None,
            ));
            let networks = Networks {
                da_network: MemoryCommChannel::new(network.clone()),
                quorum_network: MemoryCommChannel::new(network),
                _pd: Default::default(),
            };

            let handle = init_hotshot(
                pub_keys.clone(),
                known_nodes_with_stake.clone(),
                node_id,
                priv_keys[node_id].clone(),
                networks,
                config,
                metrics,
            )
            .await;

            handles.push(handle);
        }
        handles
    }

    // Wait for decide event, make sure it matches submitted transaction
    pub async fn wait_for_decide_on_handle(
        events: &mut (impl Stream<Item = Event> + Unpin),
        submitted_txn: &Transaction,
    ) -> Result<(), ()> {
        let commitment = submitted_txn.commit();

        // Keep getting events until we see a Decide event
        loop {
            let event = events.next().await;
            tracing::info!("Received event from handle: {event:?}");

            if let Some(Event {
                event: Decide { leaf_chain, .. },
                ..
            }) = event
            {
                if leaf_chain.iter().any(|leaf| match &leaf.block_payload {
                    Some(block) => block.transaction_commitments().contains(&commitment),
                    None => false,
                }) {
                    return Ok(());
                }
            } else {
                // Keep waiting
            }
        }
    }
}

#[cfg(test)]
mod test {
    use super::{transaction::ApplicationTransaction, vm::TestVm, *};
    use async_compatibility_layer::logging::{setup_backtrace, setup_logging};
    use futures::StreamExt;
    use hotshot::types::EventType::Decide;
    use hotshot_testing::{
        overall_safety_task::OverallSafetyPropertiesDescription, test_builder::TestMetadata,
    };
    use hotshot_types::traits::block_contents::BlockHeader;
    use testing::{init_hotshot_handles, wait_for_decide_on_handle};

    // Run a hotshot test with our types
    #[async_std::test]
    async fn hotshot_test() {
        setup_logging();
        setup_backtrace();

        TestMetadata {
            overall_safety_properties: OverallSafetyPropertiesDescription {
                num_successful_views: 10,
                ..Default::default()
            },
            ..Default::default()
        }
        .gen_launcher::<SeqTypes, Node<network::Memory>>(0)
        .launch()
        .run_test()
        .await;
    }

    #[async_std::test]
    async fn test_skeleton_instantiation() -> Result<(), ()> {
        setup_logging();
        setup_backtrace();

        let mut handles = init_hotshot_handles().await;
        let mut events = handles[0].get_event_stream(Default::default()).await.0;
        for handle in handles.iter() {
            handle.hotshot.start_consensus().await;
        }

        // Submit target transaction to handle
        let txn = ApplicationTransaction::new(vec![1, 2, 3]);
        let submitted_txn = Transaction::new(TestVm {}.id(), bincode::serialize(&txn).unwrap());
        handles[0]
            .submit_transaction(submitted_txn.clone())
            .await
            .expect("Failed to submit transaction");
        tracing::info!("Submitted transaction to handle: {txn:?}");

        wait_for_decide_on_handle(&mut events, &submitted_txn).await
    }

    #[async_std::test]
    async fn test_header_invariants() {
        setup_logging();
        setup_backtrace();

        let success_height = 30;

        let mut handles = init_hotshot_handles().await;
        let mut events = handles[0].get_event_stream(Default::default()).await.0;
        for handle in handles.iter() {
            handle.hotshot.start_consensus().await;
        }

        let mut parent = Header::genesis().0;
        loop {
            let event = events.next().await.unwrap();
            let Decide { leaf_chain, .. } = event.event else {
                continue;
            };
            tracing::info!("Got decide {leaf_chain:?}");

            // Check that each successive header satisfies invariants relative to its parent: all
            // the fields which should be monotonic are.
            for leaf in leaf_chain.iter().rev() {
                let header = leaf.block_header.clone();
                assert_eq!(header.height, parent.height + 1);
                assert!(header.timestamp >= parent.timestamp);
                assert!(header.l1_head >= parent.l1_head);
                assert!(header.l1_finalized >= parent.l1_finalized);
                parent = header;
            }

            if parent.height >= success_height {
                break;
            }
        }
    }
}<|MERGE_RESOLUTION|>--- conflicted
+++ resolved
@@ -267,13 +267,8 @@
 pub async fn init_node(
     network_params: NetworkParams,
     metrics: &dyn Metrics,
-<<<<<<< HEAD
-    persistence: impl SequencerPersistence,
+    persistence: &mut impl SequencerPersistence,
 ) -> anyhow::Result<SequencerContext<SeqTypes, Node<network::Web>>> {
-=======
-    persistence: &mut impl SequencerPersistence,
-) -> anyhow::Result<(SystemContextHandle<SeqTypes, Node<network::Web>>, u64)> {
->>>>>>> ab77e94e
     // Orchestrator client
     let validator_args = ValidatorArgs {
         url: network_params.orchestrator_url,
