--- conflicted
+++ resolved
@@ -1,13 +1,8 @@
 use async_compatibility_layer::logging::{setup_backtrace, setup_logging};
 use async_std::task::spawn;
 use clap::Parser;
-<<<<<<< HEAD
-use contract_bindings::hot_shot::HotShot;
 use es_version::SEQUENCER_VERSION;
-use ethers::{prelude::*, providers::Provider, signers::coins_bip39::English};
-=======
 use ethers::prelude::*;
->>>>>>> 060cd761
 use futures::FutureExt;
 use sequencer::hotshot_commitment::{run_hotshot_commitment_task, CommitmentTaskOptions};
 use sequencer::options::parse_duration;
@@ -71,11 +66,7 @@
     let opt = Options::parse();
 
     if let Some(port) = opt.port {
-<<<<<<< HEAD
-        start_http_server(port, hotshot_address, SEQUENCER_VERSION).unwrap();
-=======
-        start_http_server(port, opt.hotshot_address).unwrap();
->>>>>>> 060cd761
+        start_http_server(port, opt.hotshot_address, SEQUENCER_VERSION).unwrap();
     }
 
     let hotshot_contract_options = CommitmentTaskOptions {
