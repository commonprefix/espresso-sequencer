--- conflicted
+++ resolved
@@ -14,11 +14,8 @@
     "contracts/rust/diff-test",
     "contracts/rust/gen-vk-contract",
     "hotshot-state-prover",
-<<<<<<< HEAD
     "marketplace-builder",
-=======
     "marketplace-solver",
->>>>>>> eb4e1e03
     "sequencer",
     "types",
     "utils",
