[workspace.package]
version = "0.1.0"
authors = ["Espresso Systems <hello@espressosys.com>"]
edition = "2021"

[workspace]

resolver = "2"

members = [
  "builder",
  "contract-bindings",
  "contracts/rust/adapter",
  "contracts/rust/diff-test",
  "contracts/rust/gen-vk-contract",
  "hotshot-state-prover",
  "sequencer",
  "utils",
]

[workspace.dependencies]
anyhow = "^1.0"
ark-std = "0.4"
ark-bls12-381 = "0.4"
ark-bn254 = "0.4"
ark-ec = "0.4"
ark-ed-on-bn254 = "0.4"
ark-ff = "0.4"
ark-poly = "0.4"
ark-serialize = "0.4"
<<<<<<< HEAD
async-compatibility-layer = { version = "1.1", default-features = false, features = [
    "logging-utils",
=======
ark-srs = "0.2.0"
async-compatibility-layer = { git = "https://github.com/EspressoSystems/async-compatibility-layer", tag = "1.4.1", features = [
  "logging-utils",
>>>>>>> 656211fd
] }
async-std = { version = "1.12.0", features = ["attributes", "tokio1"] }
async-trait = "0.1"
base64 = "0.22"
base64-bytes = "0.1"
clap = { version = "4.4", features = ["derive", "env", "string"] }
cld = "0.5"
derive_more = "0.99.17"
es-version = { git = "https://github.com/EspressoSystems/es-version.git", branch = "main" }
dotenvy = "0.15"
ethers = { version = "2.0", features = ["solc"] }
futures = "0.3"

# Hotshot imports
hotshot = { git = "https://github.com/EspressoSystems/hotshot", tag = "0.5.36" }
hotshot-orchestrator = { git = "https://github.com/EspressoSystems/hotshot", tag = "0.5.36" }
hotshot-query-service = { git = "https://github.com/EspressoSystems/hotshot-query-service", tag = "0.1.5" }
hotshot-stake-table = { git = "https://github.com/EspressoSystems/hotshot", tag = "0.5.36" }
hotshot-state-prover = { version = "0.1.0", path = "hotshot-state-prover" }
hotshot-task = { git = "https://github.com/EspressoSystems/hotshot", tag = "0.5.36" }
hotshot-testing = { git = "https://github.com/EspressoSystems/hotshot", tag = "0.5.36" }
hotshot-types = { git = "https://github.com/EspressoSystems/hotshot", tag = "0.5.36" }
hotshot-web-server = { git = "https://github.com/EspressoSystems/hotshot", tag = "0.5.36" }
hotshot-events-service = { git = "https://github.com/EspressoSystems/hotshot-events-service.git", tag = "0.1.5" }

# Push CDN imports
cdn-broker = { git = "https://github.com/EspressoSystems/Push-CDN", default-features = false, tag = "0.1.24" }
cdn-marshal = { git = "https://github.com/EspressoSystems/Push-CDN", default-features = false, tag = "0.1.24" }

jf-plonk = { git = "https://github.com/EspressoSystems/jellyfish", tag = "0.4.3", features = [
  "test-apis",
] }
jf-primitives = { git = "https://github.com/EspressoSystems/jellyfish", tag = "0.4.3", features = [
  "std",
] }
jf-relation = { git = "https://github.com/EspressoSystems/jellyfish", tag = "0.4.3", features = [
  "std",
] }
jf-utils = { git = "https://github.com/EspressoSystems/jellyfish", tag = "0.4.3" }
snafu = "0.8"
strum = { version = "0.26", features = ["derive"] }
surf-disco = "0.6"
tagged-base64 = "0.4"
tide-disco = "0.6"
tracing = "0.1"
trait-variant = "0.1"
bytesize = "1.3"
itertools = "0.12"
rand_chacha = "0.3"
rand_distr = "0.4"
serde = { version = "1.0.195", features = ["derive"] }
toml = "0.8"
url = "2.3"
vbs = "0.1"
zeroize = "1.7"
committable = "0.2"
portpicker = "0.1.1"
hotshot-builder-api = { git = "https://github.com/EspressoSystems/HotShot.git", tag = "0.5.36" }
hotshot-builder-core = { git = "https://github.com/EspressoSystems/hotshot-builder-core", tag = "0.1.5" }<|MERGE_RESOLUTION|>--- conflicted
+++ resolved
@@ -28,14 +28,9 @@
 ark-ff = "0.4"
 ark-poly = "0.4"
 ark-serialize = "0.4"
-<<<<<<< HEAD
+ark-srs = "0.2.0"
 async-compatibility-layer = { version = "1.1", default-features = false, features = [
     "logging-utils",
-=======
-ark-srs = "0.2.0"
-async-compatibility-layer = { git = "https://github.com/EspressoSystems/async-compatibility-layer", tag = "1.4.1", features = [
-  "logging-utils",
->>>>>>> 656211fd
 ] }
 async-std = { version = "1.12.0", features = ["attributes", "tokio1"] }
 async-trait = "0.1"
