use anyhow::Context;
use async_broadcast::{
    broadcast, Receiver as BroadcastReceiver, RecvError, Sender as BroadcastSender, TryRecvError,
};
use async_compatibility_layer::{
    art::{async_sleep, async_spawn},
    channel::{unbounded, UnboundedReceiver, UnboundedSender},
};
use async_std::sync::{Arc, RwLock};
use ethers::{
    core::k256::ecdsa::SigningKey,
    signers::{coins_bip39::English, MnemonicBuilder, Signer as _, Wallet},
    types::{Address, U256},
};
use hotshot::traits::BlockPayload;
use hotshot_builder_api::builder::{
    BuildError, Error as BuilderApiError, Options as HotshotBuilderApiOptions,
};
use hotshot_builder_core::{
    builder_state::{
        BuildBlockInfo, BuilderProgress, BuilderState, BuiltFromProposedBlock, MessageType,
        ResponseMessage,
    },
    service::{run_non_permissioned_standalone_builder_service, GlobalState, ProxyGlobalState},
};

use hotshot_types::{
    constants::{Version01, STATIC_VER_0_1},
    data::{fake_commitment, Leaf, ViewNumber},
    traits::{
        block_contents::{vid_commitment, GENESIS_VID_NUM_STORAGE_NODES},
        node_implementation::{ConsensusTime, NodeType},
        EncodeBytes,
    },
    utils::BuilderCommitment,
};
use sequencer::{
<<<<<<< HEAD
    catchup::StatePeers, eth_signature_key::EthKeyPair, l1_client::L1Client, BuilderParams,
    ChainConfig, L1Params, NetworkParams, NodeState, Payload, PrivKey, PubKey, SeqTypes,
    ValidatedState,
=======
    catchup::StatePeers, eth_signature_key::EthKeyPair, l1_client::L1Client, ChainConfig, L1Params,
    NetworkParams, NodeState, Payload, PrivKey, PubKey, SeqTypes,
>>>>>>> 1a203b80
};

use hotshot_events_service::{
    events::{Error as EventStreamApiError, Options as EventStreamingApiOptions},
    events_source::{BuilderEvent, EventConsumer, EventsStreamer},
};

use crate::run_builder_api_service;
use std::{num::NonZeroUsize, time::Duration};
use surf::http::headers::ACCEPT;
use surf_disco::Client;
use tide_disco::{app, method::ReadState, App, Url};
use vbs::version::StaticVersionType;

#[derive(Clone, Debug)]
pub struct BuilderConfig {
    pub global_state: Arc<RwLock<GlobalState<SeqTypes>>>,
    pub hotshot_events_api_url: Url,
    pub hotshot_builder_apis_url: Url,
}

pub fn build_instance_state<Ver: StaticVersionType + 'static>(
    chain_config: ChainConfig,
    l1_params: L1Params,
    state_peers: Vec<Url>,
    _: Ver,
) -> anyhow::Result<NodeState> {
    let l1_client = L1Client::new(l1_params.url, l1_params.events_max_block_range);
    let instance_state = NodeState::new(
        u64::MAX, // dummy node ID, only used for debugging
        chain_config,
        l1_client,
        Arc::new(StatePeers::<Ver>::from_urls(state_peers)),
    );
    Ok(instance_state)
}

impl BuilderConfig {
    #[allow(clippy::too_many_arguments)]
    pub async fn init(
        builder_key_pair: EthKeyPair,
        bootstrapped_view: ViewNumber,
        channel_capacity: NonZeroUsize,
        node_count: NonZeroUsize,
        instance_state: NodeState,
        validated_state: ValidatedState,
        hotshot_events_api_url: Url,
        hotshot_builder_apis_url: Url,
        max_api_timeout_duration: Duration,
        buffered_view_num_count: usize,
        maximize_txns_count_timeout_duration: Duration,
    ) -> anyhow::Result<Self> {
        tracing::info!(
            address = %builder_key_pair.fee_account(),
            ?bootstrapped_view,
            %channel_capacity,
            ?max_api_timeout_duration,
            buffered_view_num_count,
            ?maximize_txns_count_timeout_duration,
            "initializing builder",
        );

        // tx channel
        let (tx_sender, tx_receiver) = broadcast::<MessageType<SeqTypes>>(channel_capacity.get());

        // da channel
        let (da_sender, da_receiver) = broadcast::<MessageType<SeqTypes>>(channel_capacity.get());

        // qc channel
        let (qc_sender, qc_receiver) = broadcast::<MessageType<SeqTypes>>(channel_capacity.get());

        // decide channel
        let (decide_sender, decide_receiver) =
            broadcast::<MessageType<SeqTypes>>(channel_capacity.get());

        // builder api request channel
        let (req_sender, req_receiver) = broadcast::<MessageType<SeqTypes>>(channel_capacity.get());

        let (genesis_payload, genesis_ns_table) =
            Payload::from_transactions([], &validated_state, &instance_state)
                .await
                .expect("genesis payload construction failed");

        let builder_commitment = genesis_payload.builder_commitment(&genesis_ns_table);

        let vid_commitment = {
            let payload_bytes = genesis_payload.encode();
            vid_commitment(&payload_bytes, GENESIS_VID_NUM_STORAGE_NODES)
        };

        // create the global state
        let global_state: GlobalState<SeqTypes> = GlobalState::<SeqTypes>::new(
            req_sender,
            tx_sender.clone(),
            vid_commitment,
            bootstrapped_view,
            bootstrapped_view,
            buffered_view_num_count as u64,
        );

        let global_state = Arc::new(RwLock::new(global_state));

        let global_state_clone = global_state.clone();

        let builder_state = BuilderState::<SeqTypes>::new(
            BuiltFromProposedBlock {
                view_number: bootstrapped_view,
                vid_commitment,
                leaf_commit: fake_commitment(),
                builder_commitment,
            },
            tx_receiver,
            decide_receiver,
            da_receiver,
            qc_receiver,
            req_receiver,
            global_state_clone,
            node_count,
            maximize_txns_count_timeout_duration,
            instance_state
                .chain_config
                .base_fee
                .as_u64()
                .context("the base fee exceeds the maximum amount that a builder can pay (defined by u64::MAX)")?,
            Arc::new(instance_state),
            Arc::new(validated_state),
            //????
            Duration::from_secs(60),
        );

        // spawn the builder event loop
        async_spawn(async move {
            builder_state.event_loop();
        });

        // create the proxy global state it will server the builder apis
        let proxy_global_state = ProxyGlobalState::new(
            global_state.clone(),
            (builder_key_pair.fee_account(), builder_key_pair),
            max_api_timeout_duration,
        );

        // start the hotshot api service
        run_builder_api_service(hotshot_builder_apis_url.clone(), proxy_global_state);

        // spawn the builder service
        let events_url = hotshot_events_api_url.clone();
        tracing::info!("Running permissionless builder against hotshot events API at {events_url}",);
        async_spawn(async move {
            let res = run_non_permissioned_standalone_builder_service(
                tx_sender,
                da_sender,
                qc_sender,
                decide_sender,
                events_url,
            )
            .await;
            tracing::error!(?res, "builder service exited");
            if res.is_err() {
                panic!("Builder should restart.");
            }
        });

        tracing::info!("Builder init finished");
        Ok(Self {
            global_state,
            hotshot_events_api_url,
            hotshot_builder_apis_url,
        })
    }
}

#[cfg(test)]
mod test {
    use super::*;
    use crate::testing::{
        hotshot_builder_url, HotShotTestConfig, NonPermissionedBuilderTestConfig,
    };
    use async_compatibility_layer::art::{async_sleep, async_spawn};
    use async_compatibility_layer::logging::{setup_backtrace, setup_logging};
    use async_lock::RwLock;
    use async_std::task;
    use es_version::SequencerVersion;
    use hotshot_builder_api::{
        block_info::{AvailableBlockData, AvailableBlockHeaderInput, AvailableBlockInfo},
        builder::BuildError,
    };
    use hotshot_builder_core::builder_state::BuilderProgress;
    use hotshot_builder_core::service::{
        run_non_permissioned_standalone_builder_service,
        run_permissioned_standalone_builder_service,
    };
    use hotshot_events_service::{
        events::{Error as EventStreamApiError, Options as EventStreamingApiOptions},
        events_source::{BuilderEvent, EventConsumer, EventsStreamer},
    };
    use hotshot_types::{
        constants::{Version01, STATIC_VER_0_1},
        traits::{
            block_contents::{BlockPayload, GENESIS_VID_NUM_STORAGE_NODES},
            node_implementation::NodeType,
        },
    };
    use hotshot_types::{signature_key::BLSPubKey, traits::signature_key::SignatureKey};
    use sequencer::{
        persistence::{
            no_storage::{self, NoStorage},
            PersistenceOptions,
        },
        state::FeeAccount,
        transaction::Transaction,
        Payload,
    };
    use std::time::Duration;
    use surf_disco::Client;

    /// Test the non-permissioned builder core
    /// It creates a memory hotshot network and launches the hotshot event streaming api
    /// Builder subscrived to this api, and server the hotshot client request and the private mempool tx submission
    #[async_std::test]
    async fn test_non_permissioned_builder() {
        setup_logging();
        setup_backtrace();

        let ver = SequencerVersion::instance();
        // Hotshot Test Config
        let hotshot_config = HotShotTestConfig::default();

        // Get the handle for all the nodes, including both the non-builder and builder nodes
        let handles = hotshot_config.init_nodes(ver, no_storage::Options).await;

        // start consensus for all the nodes
        for (handle, ..) in handles.iter() {
            handle.hotshot.start_consensus().await;
        }

        // get the required stuff for the election config
        let known_nodes_with_stake = hotshot_config.config.known_nodes_with_stake.clone();

        // get count of non-staking nodes
        let num_non_staking_nodes = hotshot_config.config.num_nodes_without_stake;

        // non-staking node handle
        let hotshot_context_handle = handles
            [NonPermissionedBuilderTestConfig::SUBSCRIBED_DA_NODE_ID]
            .0
            .clone();

        // hotshot event streaming api url
        let hotshot_events_streaming_api_url = HotShotTestConfig::hotshot_event_streaming_api_url();

        // enable a hotshot node event streaming
        HotShotTestConfig::enable_hotshot_node_event_streaming::<NoStorage>(
            hotshot_events_streaming_api_url.clone(),
            known_nodes_with_stake,
            num_non_staking_nodes,
            hotshot_context_handle,
        );

        // builder api url
        let hotshot_builder_api_url = hotshot_config.config.builder_url.clone();

        let builder_config = NonPermissionedBuilderTestConfig::init_non_permissioned_builder(
            &hotshot_config,
            hotshot_events_streaming_api_url.clone(),
            hotshot_builder_api_url.clone(),
        )
        .await;

        let builder_pub_key = builder_config.fee_account;

        // Start a builder api client
        let builder_client = Client::<hotshot_builder_api::builder::Error, Version01>::new(
            hotshot_builder_api_url.clone(),
        );
        assert!(builder_client.connect(Some(Duration::from_secs(60))).await);

        let seed = [207_u8; 32];

        // Hotshot client Public, Private key
        let (hotshot_client_pub_key, hotshot_client_private_key) =
            BLSPubKey::generated_from_seed_indexed(seed, 2011_u64);

        let parent_commitment = vid_commitment(&[], GENESIS_VID_NUM_STORAGE_NODES);

        // sign the parent_commitment using the client_private_key
        let encoded_signature = <SeqTypes as NodeType>::SignatureKey::sign(
            &hotshot_client_private_key,
            parent_commitment.as_ref(),
        )
        .expect("Claim block signing failed");

        // sleep and wait for builder service to startup
        async_sleep(Duration::from_millis(3000)).await;

        let test_view_num = 0;

        // test getting available blocks
        let available_block_info = match builder_client
            .get::<Vec<AvailableBlockInfo<SeqTypes>>>(&format!(
                "block_info/availableblocks/{parent_commitment}/{test_view_num}/{hotshot_client_pub_key}/{encoded_signature}"
            ))
            .send()
            .await
        {
            Ok(response) => {
                tracing::info!("Received Available Blocks: {:?}", response);
                assert!(!response.is_empty());
                response
            }
            Err(e) => {
                panic!("Error getting available blocks {:?}", e);
            }
        };

        let builder_commitment = available_block_info[0].block_hash.clone();

        // sign the builder_commitment using the client_private_key
        let encoded_signature = <SeqTypes as NodeType>::SignatureKey::sign(
            &hotshot_client_private_key,
            builder_commitment.as_ref(),
        )
        .expect("Claim block signing failed");

        // Test claiming blocks
        let _available_block_data = match builder_client
            .get::<AvailableBlockData<SeqTypes>>(&format!(
                "block_info/claimblock/{builder_commitment}/{test_view_num}/{hotshot_client_pub_key}/{encoded_signature}"
            ))
            .send()
            .await
        {
            Ok(response) => {
                tracing::info!("Received Block Data: {:?}", response);
                response
            }
            Err(e) => {
                panic!("Error while claiming block {:?}", e);
            }
        };

        // Test claiming block header input
        let _available_block_header = match builder_client
            .get::<AvailableBlockHeaderInput<SeqTypes>>(&format!(
                "block_info/claimheaderinput/{builder_commitment}/{test_view_num}/{hotshot_client_pub_key}/{encoded_signature}"
            ))
            .send()
            .await
        {
            Ok(response) => {
                tracing::info!("Received Block Header : {:?}", response);
                response
            }
            Err(e) => {
                panic!("Error getting claiming block header {:?}", e);
            }
        };

        // test getting builder key
        match builder_client
            .get::<FeeAccount>("block_info/builderaddress")
            .send()
            .await
        {
            Ok(response) => {
                tracing::info!("Received Builder Key : {:?}", response);
                assert_eq!(response, builder_pub_key);
            }
            Err(e) => {
                panic!("Error getting builder key {:?}", e);
            }
        }

        let txn = Transaction::new(Default::default(), vec![1, 2, 3]);
        match builder_client
            .post::<()>("txn_submit/submit")
            .body_json(&txn)
            .unwrap()
            .send()
            .await
        {
            Ok(response) => {
                tracing::info!("Received txn submitted response : {:?}", response);
                return;
            }
            Err(e) => {
                panic!("Error submitting private transaction {:?}", e);
            }
        }
    }
}<|MERGE_RESOLUTION|>--- conflicted
+++ resolved
@@ -35,14 +35,8 @@
     utils::BuilderCommitment,
 };
 use sequencer::{
-<<<<<<< HEAD
-    catchup::StatePeers, eth_signature_key::EthKeyPair, l1_client::L1Client, BuilderParams,
-    ChainConfig, L1Params, NetworkParams, NodeState, Payload, PrivKey, PubKey, SeqTypes,
-    ValidatedState,
-=======
     catchup::StatePeers, eth_signature_key::EthKeyPair, l1_client::L1Client, ChainConfig, L1Params,
-    NetworkParams, NodeState, Payload, PrivKey, PubKey, SeqTypes,
->>>>>>> 1a203b80
+    NetworkParams, NodeState, Payload, PrivKey, PubKey, SeqTypes, ValidatedState,
 };
 
 use hotshot_events_service::{
