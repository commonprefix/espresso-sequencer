#!/usr/bin/env bash
set -euxo pipefail

nix develop .#crossShell --command cargo build --release
nix develop .#armCrossShell --command cargo build --release

# The rest of the script doesn't run in a nix shell but we need to know where
# the binaries are.
CARGO_TARGET_DIR="./target/nix"

# Copy binaries to a temporary directory.
WORKDIR=$(mktemp -d -t espresso-docker-build-XXXXXXXX)

trap "exit" INT TERM
trap cleanup EXIT
cleanup(){
    rm -rfv ${WORKDIR}
}

for ARCH in "amd64" "arm64"; do
  case "$ARCH" in
    amd64)
      TARGET=x86_64-unknown-linux-musl
      ;;
    arm64)
      TARGET=aarch64-unknown-linux-musl
      ;;
    *)
      echo "Unknown arch: $ARCH"
      exit 1
      ;;
  esac
  mkdir -p ${WORKDIR}/target/$ARCH/release
<<<<<<< HEAD
  for binary in "orchestrator" "web-server" "sequencer" "commitment-task" "reset-storage" "state-relay-server"; do
=======
  for binary in "orchestrator" "web-server" "sequencer" "commitment-task" "submit-transactions" "reset-storage"; do
>>>>>>> f80e78ed
    cp -v "${CARGO_TARGET_DIR}/${TARGET}/release/$binary" ${WORKDIR}/target/$ARCH/release
  done
done

export DOCKER_BUILDKIT=1
docker build -t ghcr.io/espressosystems/espresso-sequencer/orchestrator:main -f docker/orchestrator.Dockerfile ${WORKDIR}
docker build -t ghcr.io/espressosystems/espresso-sequencer/web-server:main -f docker/web-server.Dockerfile ${WORKDIR}
docker build -t ghcr.io/espressosystems/espresso-sequencer/state-relay-server:main -f docker/state-relay-server.Dockerfile ${WORKDIR}
docker build -t ghcr.io/espressosystems/espresso-sequencer/sequencer:main -f docker/sequencer.Dockerfile ${WORKDIR}
docker build -t ghcr.io/espressosystems/espresso-sequencer/commitment-task:main -f docker/commitment-task.Dockerfile ${WORKDIR}
docker build -t ghcr.io/espressosystems/espresso-sequencer/submit-transactions:main -f docker/submit-transactions.Dockerfile ${WORKDIR}<|MERGE_RESOLUTION|>--- conflicted
+++ resolved
@@ -31,11 +31,7 @@
       ;;
   esac
   mkdir -p ${WORKDIR}/target/$ARCH/release
-<<<<<<< HEAD
-  for binary in "orchestrator" "web-server" "sequencer" "commitment-task" "reset-storage" "state-relay-server"; do
-=======
-  for binary in "orchestrator" "web-server" "sequencer" "commitment-task" "submit-transactions" "reset-storage"; do
->>>>>>> f80e78ed
+  for binary in "orchestrator" "web-server" "sequencer" "commitment-task" "submit-transactions" "reset-storage" "state-relay-server"; do
     cp -v "${CARGO_TARGET_DIR}/${TARGET}/release/$binary" ${WORKDIR}/target/$ARCH/release
   done
 done
